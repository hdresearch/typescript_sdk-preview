--- conflicted
+++ resolved
@@ -6,13 +6,6 @@
 /**
  * Configuration schema for connecting to the HDR API
  * @property api_key - API key for authentication, defaults to HDR_API_KEY env var
-<<<<<<< HEAD
- * @property ws_url - Base resource acquisition endpoint, defaults to wss://api.hdr.is
- */
-export const HDRConfig = z.object({
-  api_key: z.string().default(process.env.HDR_API_KEY || ''),
-  ws_url: z.string().default('wss://api.hdr.is/compute/ephemeral'),
-=======
  * @property base_url - WebSocket API endpoint, defaults to https://api.hdr.is/compute/
  * @property log_dir - Directory for storing logs, defaults to ./computer_logs
  * @property log_conversation - Whether to log conversations, defaults to true
@@ -20,7 +13,6 @@
 export const HDRConfig = z.object({
   api_key: z.string().default(process.env.HDR_API_KEY || ''),
   base_url: z.string().default('https://api.hdr.is/compute/'),
->>>>>>> 12c2117a
   log_dir: z.string().default('./computer_logs'),
   log_conversation: z.boolean().default(true),
 });
@@ -123,22 +115,6 @@
 });
 export type MachineMetadata = z.infer<typeof MachineMetadata>;
 
-<<<<<<< HEAD
-=======
-/**
- * Interface describing a tool that can be used to interact with the computer
- * @property name - Unique identifier for the tool
- * @property type - Type/version of the tool
- * @property display_height_px - Optional display height for GUI tools
- * @property display_width_px - Optional display width for GUI tools
- */
-export interface ToolI {
-  name: string;
-  type: string;
-  display_height_px?: number;
-  display_width_px?: number;
-}
-
 /**
  * Interface for Claude AI sampling options
  * @property model - Claude model to use
@@ -147,7 +123,6 @@
  * @property messages - Conversation history
  * @property temperature - Sampling temperature (0-1)
  */
->>>>>>> 12c2117a
 export interface DefaultSamplingOptions {
   model: string;
   max_tokens: number;
