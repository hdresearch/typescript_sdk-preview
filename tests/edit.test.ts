--- conflicted
+++ resolved
@@ -1,5 +1,5 @@
 import { describe, beforeAll, afterAll, it, expect } from 'bun:test';
-import { Computer } from '../lib/computer';
+import { Computer, ConnectOptions } from '../lib/computer';
 import { ComputerMessage } from '../lib/types';
 import { join } from 'path';
 import os from 'os';
@@ -9,7 +9,10 @@
 const FILEPATH = join(TMPDIR, 'hdr_typescript_sdk_test.txt');
 const FILEPATH_FAKE = join(TMPDIR, 'hdr_typescript_sdk_does_not_exist.txt');
 
-const TEST_URL = 'http://localhost:8080/ws';
+const TEST_CONNECT_OPTIONS: ConnectOptions = {
+  wsUrl: 'http://localhost:8080/ws',
+  mcpUrl: 'http://localhost:8080/mcp',
+};
 
 describe('Edit tests', () => {
   let computer: Computer;
@@ -17,18 +20,8 @@
   beforeAll(async () => {
     await cleanTempFiles();
 
-    computer = new Computer({ wsUrl: TEST_URL });
-    try {
-      await computer.connect();
-<<<<<<< HEAD
-    } catch (e) {
-      console.error(`failed to connect to computer at ${TEST_URL}`);
-      throw e;
-=======
-    } catch {
-      throw new Error(`failed to connect to computer at ${baseUrl}`);
->>>>>>> 12c2117a
-    }
+    computer = new Computer();
+    await computer.connect(TEST_CONNECT_OPTIONS);
   });
 
   afterAll(async () => {
