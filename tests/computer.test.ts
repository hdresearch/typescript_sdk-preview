import { describe, it, expect, beforeAll, afterAll } from 'bun:test';
import { Computer } from '../lib/computer';
import { bashTool } from '../lib/tools';
import { computerTool } from '../lib/tools';
import { StartServerResponse } from '../lib/types';

describe('Computer Tests', () => {
  let computer: Computer;

  beforeAll(async () => {
    computer = new Computer();
    await computer.connect();
  });

  afterAll(async () => {
    await computer.close();
  });

  describe('Computer Use Tests', () => {
    it('should handle connect', async () => {
      expect(computer.isConnected()).toBe(true);
    });

    it('should handle connection message', async () => {
      expect(computer.sessionId).toBeDefined();
      expect(computer.machineMetadata).toBeDefined();
      expect(computer.listComputerUseTools()).toEqual([bashTool, computerTool]);
    });

    it('should handle send message', async () => {
      const message = await computer.execute({
        tool: 'computer',
        params: {
          action: 'cursor_position',
        },
      });
      expect(message.tool_result.output).toMatch(/X=\d+,Y=\d+/);
    });

    it('should handle screenshot', async () => {
      const base64_image = await computer.screenshot();
      expect(base64_image).toBeDefined();
    });

    it('should handle bash', async () => {
      const message = await computer.execute({
        tool: 'bash',
        params: { command: 'echo hello world' },
      });
      expect(message.tool_result.output).toBe('hello world');
    });

    it('should handle move mouse', async () => {
      await computer.execute({
        tool: 'computer',
        params: { action: 'mouse_move', coordinate: [100, 100] },
      });

      const cursor_position = await computer.execute({
        tool: 'computer',
        params: { action: 'cursor_position' },
      });
      expect(cursor_position.tool_result.output).toBe('X=100,Y=100');
    });
  });

  describe('MCP tests (featuring kips)', () => {
    let serverStarted = false;

    beforeAll(async () => {
      const { serverInfo: _serverInfo, error } = await computer.startMcpServer(
        'kips',
        'npx kips serve'
      );
      if (error || !_serverInfo) {
        if (error?.includes('already running')) {
          console.warn(
            "MCP server 'kips' is already running on the remote machine."
          );
          serverStarted = true;
        } else {
          throw new Error(`Failed to start MCP server 'kips': ${error}`);
        }
      } else {
        serverStarted = true;
      }
    });

    it('should start up successfully', () => {
      expect(serverStarted).toBeTrue();
    });

    it('should ping', async () => {
      await computer.mcpPing();
    });

    it('should be a Hudson Server', async () => {
      const implementation = await computer.getMcpServerVersion();
      expect(implementation?.name).toBe('hudson-server');
    });

    it('should have tools capabilities', async () => {
      const capabilities = await computer.getMcpServerCapabilities();
      expect(capabilities?.tools).toBeDefined();
    });

    it('should have a query tool', async () => {
      const tools = await computer.listMcpTools();
      expect(tools.find((tool) => tool.name === 'kips/query')).toBeDefined();
    });

    it('should list both computer use and mcp tools', async () => {
      const tools = await computer.listAllTools();
      expect(tools.find((tool) => tool.name === 'kips/update')).toBeDefined();
      expect(
        tools.find(
          (tool) =>
            tool.name === 'computer' && tool.type === 'computer_20241022'
        )
      ).toBeDefined();
    });

    it('should invoke the query tool', async () => {
      const toolResult = await computer.callMcpTool('kips/query', {
        sql: 'SELECT 1;',
      });
      expect(toolResult.isError).toBeFalse();
    });

    it('should not invoke a fake tool', async () => {
      const toolPromise = computer.callMcpTool('kips/fake-tool', {
        fakeArg: false,
      });
      expect(toolPromise).rejects.toThrow();
    });

    it('should not invoke a tool on a fake server', async () => {
      const toolPromise = computer.callMcpTool('kups/query', {
        sql: 'SELECT 1;',
      });
      expect(toolPromise).rejects.toThrow();
    });
  });

<<<<<<< HEAD
  // it('should edit a file', async () => {
  //   await computer.execute({
  //     tool: 'str_replace_editor',
  //     params: {
  //       command: 'create',
  //       path: '/tmp/test.txt',
  //       file_text: 'Hello world!',
  //     },
  //   });

  //   const message = await computer.execute({
  //     tool: 'str_replace_editor',
  //     params: {
  //       command: 'view',
  //       path: '/tmp/test.txt',
  //     },
  //   });
  //   expect(message.tool_result.output).toBe('Hello world!');
  // });
=======
  afterAll(async () => {
    await computer.close();
  });
>>>>>>> a55508e6
});<|MERGE_RESOLUTION|>--- conflicted
+++ resolved
@@ -24,7 +24,13 @@
     it('should handle connection message', async () => {
       expect(computer.sessionId).toBeDefined();
       expect(computer.machineMetadata).toBeDefined();
-      expect(computer.listComputerUseTools()).toEqual([bashTool, computerTool]);
+      const tools = computer.listComputerUseTools();
+      expect(tools.find((tool) => tool.name == bashTool.name)?.type).toEqual(
+        bashTool.type
+      );
+      expect(
+        tools.find((tool) => tool.name == computerTool.name)?.type
+      ).toEqual(computerTool.type);
     });
 
     it('should handle send message', async () => {
@@ -142,29 +148,7 @@
     });
   });
 
-<<<<<<< HEAD
-  // it('should edit a file', async () => {
-  //   await computer.execute({
-  //     tool: 'str_replace_editor',
-  //     params: {
-  //       command: 'create',
-  //       path: '/tmp/test.txt',
-  //       file_text: 'Hello world!',
-  //     },
-  //   });
-
-  //   const message = await computer.execute({
-  //     tool: 'str_replace_editor',
-  //     params: {
-  //       command: 'view',
-  //       path: '/tmp/test.txt',
-  //     },
-  //   });
-  //   expect(message.tool_result.output).toBe('Hello world!');
-  // });
-=======
   afterAll(async () => {
     await computer.close();
   });
->>>>>>> a55508e6
 });